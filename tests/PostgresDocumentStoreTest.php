<?php
/**
 * This file is part of the event-engine/php-postgres-document-store.
 * (c) 2019 prooph software GmbH <contact@prooph.de>
 *
 * For the full copyright and license information, please view the LICENSE
 * file that was distributed with this source code.
 */

declare(strict_types=1);

namespace EventEngine\DocumentStoreTest\Postgres;

use EventEngine\DocumentStore\Filter\AndFilter;
use EventEngine\DocumentStore\Filter\AnyFilter;
use EventEngine\DocumentStore\Filter\AnyOfDocIdFilter;
use EventEngine\DocumentStore\Filter\AnyOfFilter;
use EventEngine\DocumentStore\Filter\DocIdFilter;
use EventEngine\DocumentStore\Filter\EqFilter;
use EventEngine\DocumentStore\Filter\GtFilter;
use EventEngine\DocumentStore\Filter\InArrayFilter;
use EventEngine\DocumentStore\Filter\LikeFilter;
use EventEngine\DocumentStore\Filter\LtFilter;
use EventEngine\DocumentStore\Filter\NotFilter;
use EventEngine\DocumentStore\Filter\OrFilter;
use EventEngine\DocumentStore\PartialSelect;
use PHPUnit\Framework\TestCase;
use EventEngine\DocumentStore\FieldIndex;
use EventEngine\DocumentStore\Index;
use EventEngine\DocumentStore\MultiFieldIndex;
use EventEngine\DocumentStore\Postgres\PostgresDocumentStore;
use Ramsey\Uuid\Uuid;
use function array_map;
use function array_walk;
use function iterator_to_array;

class PostgresDocumentStoreTest extends TestCase
{
    private CONST TABLE_PREFIX = 'test_';

    /**
     * @var PostgresDocumentStore
     */
    protected $documentStore;

    /**
     * @var \PDO
     */
    protected $connection;

    protected function setUp(): void
    {
        $this->connection = TestUtil::getConnection();
        $this->documentStore = new PostgresDocumentStore($this->connection, self::TABLE_PREFIX);
    }

    public function tearDown(): void
    {
        TestUtil::tearDownDatabase();
    }

    /**
     * @test
     */
    public function it_adds_collection(): void
    {
        $this->documentStore->addCollection('test');
        $this->assertTrue($this->documentStore->hasCollection('test'));
    }

    /**
     * @test
     */
    public function it_adds_collection_with_field_index_asc(): void
    {
        $collectionName = 'test_field_index_asc';
        $this->documentStore->addCollection($collectionName, FieldIndex::forField('field_asc'));
        $this->assertTrue($this->documentStore->hasCollection($collectionName));

        $indexes = $this->getIndexes($collectionName);

        $this->assertCount(2, $indexes);
        $this->assertStringEndsWith("USING btree (((doc -> 'field_asc'::text)))", $indexes[1]['indexdef']);
    }

    /**
     * @test
     */
    public function it_adds_collection_with_field_index_desc(): void
    {
        $collectionName = 'test_field_index_desc';
        $this->documentStore->addCollection($collectionName, FieldIndex::forField('field_desc', Index::SORT_DESC));
        $this->assertTrue($this->documentStore->hasCollection($collectionName));

        $indexes = $this->getIndexes($collectionName);

        $this->assertCount(2, $indexes);
        $this->assertStringEndsWith("USING btree (((doc -> 'field_desc'::text)) DESC)", $indexes[1]['indexdef']);
    }

    /**
     * @test
     */
    public function it_adds_collection_with_field_index_unique(): void
    {
        $collectionName = 'test_field_index_unique';
        $this->documentStore->addCollection($collectionName, FieldIndex::forField('field_asc', Index::SORT_DESC, true));
        $this->assertTrue($this->documentStore->hasCollection($collectionName));

        $indexes = $this->getIndexes($collectionName);

        $this->assertCount(2, $indexes);
        $this->assertStringEndsWith("USING btree (((doc -> 'field_asc'::text)) DESC)", $indexes[1]['indexdef']);
        $this->assertStringStartsWith('CREATE UNIQUE INDEX', $indexes[1]['indexdef']);
    }

    /**
     * @test
     */
    public function it_adds_collection_with_multi_field_index_asc(): void
    {
        $collectionName = 'test_multi_field_index_asc';
        $this->documentStore->addCollection($collectionName, MultiFieldIndex::forFields(['a', 'b']));
        $this->assertTrue($this->documentStore->hasCollection($collectionName));

        $indexes = $this->getIndexes($collectionName);

        $this->assertCount(2, $indexes);
        $this->assertStringEndsWith(
            "USING btree (((doc -> 'a'::text)), ((doc -> 'b'::text)))",
            $indexes[1]['indexdef']
        );
    }

    /**
     * @test
     */
    public function it_adds_collection_with_multi_field_index_unique(): void
    {
        $collectionName = 'test_multi_field_index_unique';
        $this->documentStore->addCollection($collectionName, MultiFieldIndex::forFields(['a', 'b'], true));
        $this->assertTrue($this->documentStore->hasCollection($collectionName));

        $indexes = $this->getIndexes($collectionName);

        $this->assertCount(2, $indexes);
        $this->assertStringEndsWith(
            "USING btree (((doc -> 'a'::text)), ((doc -> 'b'::text)))",
            $indexes[1]['indexdef']
        );
        $this->assertStringStartsWith('CREATE UNIQUE INDEX', $indexes[1]['indexdef']);
    }

    /**
     * @test
     */
<<<<<<< HEAD
    public function it_adds_and_updates_a_doc()
    {
        $collectionName = 'test_adds_and_updates_a_doc';
=======
    public function it_replaces_a_doc()
    {
        $collectionName = 'test_replaces_a_doc';
>>>>>>> 183ab6c4
        $this->documentStore->addCollection($collectionName);

        $doc = [
            'some' => [
                'prop' => 'foo',
                'other' => [
                    'nested' => 42
                ]
            ],
            'baz' => 'bat',
        ];

        $docId = Uuid::uuid4()->toString();
        $this->documentStore->addDoc($collectionName, $docId, $doc);

<<<<<<< HEAD
        $persistedDoc = $this->documentStore->getDoc($collectionName, $docId);

        $this->assertEquals($doc, $persistedDoc);

        $doc['baz'] = 'changed val';

        $this->documentStore->updateDoc($collectionName, $docId, $doc);
=======
        $doc = ['baz' => 'changed val'];

        $this->documentStore->replaceDoc($collectionName, $docId, $doc);
>>>>>>> 183ab6c4

        $filter = new EqFilter('baz', 'changed val');

        $filteredDocs = $this->documentStore->findDocs($collectionName, $filter);

        $this->assertCount(1, $filteredDocs);
    }

    /**
     * @test
     */
<<<<<<< HEAD
    public function it_updates_a_subset_of_a_doc()
    {
        $collectionName = 'test_updates_a_subset_of_a_doc';
        $this->documentStore->addCollection($collectionName);

        $doc = [
            'some' => [
                'prop' => 'foo',
                'other' => 'bar'
            ],
            'baz' => 'bat',
        ];

        $docId = Uuid::uuid4()->toString();
        $this->documentStore->addDoc($collectionName, $docId, $doc);

        $this->documentStore->updateDoc($collectionName, $docId, [
            'some' => [
                'prop' => 'fuzz'
            ]
        ]);

        $filteredDocs = array_values(iterator_to_array($this->documentStore->findDocs($collectionName, new EqFilter('some.prop', 'fuzz'))));
        $this->assertArrayNotHasKey('other', $filteredDocs[0]['some']);
=======
    public function it_replaces_many()
    {
        $collectionName = 'test_replaces_many';
        $this->documentStore->addCollection($collectionName);

        $this->documentStore->addDoc($collectionName, Uuid::uuid4()->toString(), ['some' => ['prop' => 'foo', 'other' => ['prop' => 'bat']]]);
        $this->documentStore->addDoc($collectionName, Uuid::uuid4()->toString(), ['some' => ['prop' => 'bar', 'other' => ['prop' => 'bat']]]);
        $this->documentStore->addDoc($collectionName, Uuid::uuid4()->toString(), ['some' => ['prop' => 'bar']]);

        $doc = ['some' => ['prop' => 'fuzz']];
        $this->documentStore->replaceMany(
            $collectionName,
            new EqFilter('some.other.prop', 'bat'),
            $doc
        );

        $filteredDocs = array_values(iterator_to_array($this->documentStore->findDocs($collectionName, new EqFilter('some.prop', 'fuzz'))));

        $this->assertCount(2, $filteredDocs);
        $this->assertEquals($doc, $filteredDocs[0]);
        $this->assertEquals($doc, $filteredDocs[1]);
>>>>>>> 183ab6c4
    }

    /**
     * @test
     */
    public function it_handles_named_indices(): void
    {
        $collectionName = 'test_named_indices';

        $this->documentStore->addCollection(
            $collectionName,
            FieldIndex::namedIndexForField('testidx_field_a', 'a'),
            MultiFieldIndex::namedIndexForFields('multitestidx_fields_a_b', ['a', 'b'])
        );

        $this->assertTrue($this->documentStore->hasCollectionIndex($collectionName, 'testidx_field_a'));

        $this->assertTrue($this->documentStore->hasCollectionIndex($collectionName, 'multitestidx_fields_a_b'));

        $this->documentStore->dropCollectionIndex($collectionName, 'testidx_field_a');

        $this->assertFalse($this->documentStore->hasCollectionIndex($collectionName, 'testidx_field_a'));

        $this->documentStore->addCollectionIndex($collectionName, FieldIndex::namedIndexForField('testidx_field_b', 'b'));

        $this->assertTrue($this->documentStore->hasCollectionIndex($collectionName, 'testidx_field_b'));
    }

    /**
     * @test
     */
    public function it_handles_any_of_filter()
    {
        $collectionName = 'test_any_of_filter';
        $this->documentStore->addCollection($collectionName);

        $doc1 = ["foo" => "bar"];
        $doc2 = ["foo" => "baz"];
        $doc3 = ["foo" => "bat"];

        $docs = [$doc1, $doc2, $doc3];

        array_walk($docs, function (array $doc) use ($collectionName) {
            $this->documentStore->addDoc($collectionName, Uuid::uuid4()->toString(), $doc);
        });

        $filteredDocs = $this->documentStore->filterDocs(
            $collectionName,
            new AnyOfFilter("foo", ["bar", "bat"])
        );

        $this->assertCount(2, $filteredDocs);
    }

    /**
     * @test
     */
    public function it_handles_any_of_filter_with_empty_args()
    {
        $collectionName = 'test_any_of_filter_with_empty_args';
        $this->documentStore->addCollection($collectionName);

        $doc1 = ["foo" => "bar"];
        $doc2 = ["foo" => "baz"];
        $doc3 = ["foo" => "bat"];

        $docs = [$doc1, $doc2, $doc3];

        array_walk($docs, function (array $doc) use ($collectionName) {
            $this->documentStore->addDoc($collectionName, Uuid::uuid4()->toString(), $doc);
        });

        $filteredDocs = $this->documentStore->filterDocs(
            $collectionName,
            new AnyOfFilter("foo", [])
        );

        $this->assertCount(0, $filteredDocs);
    }

    /**
     * @test
     */
    public function it_uses_doc_ids_as_iterator_keys()
    {
        $collectionName = 'test_any_of_filter';
        $this->documentStore->addCollection($collectionName);

        $doc1 = ['id' => Uuid::uuid4()->toString(), 'doc' => ["foo" => "bar"]];
        $doc2 = ['id' => Uuid::uuid4()->toString(), 'doc' => ["foo" => "baz"]];
        $doc3 = ['id' => Uuid::uuid4()->toString(), 'doc' => ["foo" => "bat"]];

        $docs = [$doc1, $doc2, $doc3];

        array_walk($docs, function (array $doc) use ($collectionName) {
            $this->documentStore->addDoc($collectionName, $doc['id'], $doc['doc']);
        });

        $filteredDocs = iterator_to_array($this->documentStore->findDocs(
            $collectionName,
            new AnyOfFilter("foo", ["bar", "bat"])
        ));

        $this->assertEquals([
            $doc1['id'] => $doc1['doc'],
            $doc3['id'] => $doc3['doc']
        ], $filteredDocs);
    }

    /**
     * @test
     */
    public function it_handles_not_any_of_filter()
    {
        $collectionName = 'test_not_any_of_filter';
        $this->documentStore->addCollection($collectionName);

        $doc1 = ["foo" => "bar"];
        $doc2 = ["foo" => "baz"];
        $doc3 = ["foo" => "bat"];

        $docs = [$doc1, $doc2, $doc3];

        array_walk($docs, function (array $doc) use ($collectionName) {
            $this->documentStore->addDoc($collectionName, Uuid::uuid4()->toString(), $doc);
        });

        $filteredDocs = $this->documentStore->filterDocs(
            $collectionName,
            new NotFilter(new AnyOfFilter("foo", ["bar", "bat"]))
        );

        $filteredDocs = iterator_to_array($filteredDocs);

        $this->assertCount(1, $filteredDocs);

        $this->assertSame('baz', $filteredDocs[0]['foo']);
    }

    /**
     * @test
     */
    public function it_handles_not_any_of_filter_with_empty_args()
    {
        $collectionName = 'test_not_any_of_filter_with_empty_args';
        $this->documentStore->addCollection($collectionName);

        $doc1 = ["foo" => "bar"];
        $doc2 = ["foo" => "baz"];
        $doc3 = ["foo" => "bat"];

        $docs = [$doc1, $doc2, $doc3];

        array_walk($docs, function (array $doc) use ($collectionName) {
            $this->documentStore->addDoc($collectionName, Uuid::uuid4()->toString(), $doc);
        });

        $filteredDocs = $this->documentStore->filterDocs(
            $collectionName,
            new NotFilter(new AnyOfFilter("foo", []))
        );

        $filteredDocs = iterator_to_array($filteredDocs);

        $this->assertCount(3, $filteredDocs);

        $this->assertSame('baz', $filteredDocs[1]['foo']);
        $this->assertSame('bat', $filteredDocs[2]['foo']);
    }

    /**
     * @test
     */
    public function it_handles_doc_id_filter()
    {
        $collectionName = 'test_doc_id_filter';
        $this->documentStore->addCollection($collectionName);

        $firstDocId = Uuid::uuid4()->toString();
        $secondDocId = Uuid::uuid4()->toString();

        $this->documentStore->addDoc($collectionName, $firstDocId, ['foo' => 'bar']);
        $this->documentStore->addDoc($collectionName, $secondDocId, ['foo' => 'bat']);

        $filteredDocs = \iterator_to_array($this->documentStore->filterDocs(
            $collectionName,
            new DocIdFilter($secondDocId)
        ));

        $this->assertCount(1, $filteredDocs);

        $this->assertSame('bat', $filteredDocs[0]['foo']);
    }

    /**
     * @test
     */
    public function it_handles_any_of_doc_id_filter()
    {
        $collectionName = 'test_any_of_doc_id_filter';
        $this->documentStore->addCollection($collectionName);

        $firstDocId = Uuid::uuid4()->toString();
        $secondDocId = Uuid::uuid4()->toString();
        $thirdDocId = Uuid::uuid4()->toString();

        $this->documentStore->addDoc($collectionName, $firstDocId, ['foo' => 'bar']);
        $this->documentStore->addDoc($collectionName, $secondDocId, ['foo' => 'bat']);
        $this->documentStore->addDoc($collectionName, $thirdDocId, ['foo' => 'baz']);

        $filteredDocs = \iterator_to_array($this->documentStore->filterDocs(
            $collectionName,
            new AnyOfDocIdFilter([$firstDocId, $thirdDocId])
        ));

        $this->assertCount(2, $filteredDocs);

        $vals = array_map(function (array $doc) {
            return $doc['foo'];
        }, $filteredDocs);

        $this->assertEquals(['bar', 'baz'], $vals);
    }

    /**
     * @test
     */
    public function it_handles_any_of_doc_id_filter_with_empty_args()
    {
        $collectionName = 'test_any_of_doc_id_filter_with_empty_args';
        $this->documentStore->addCollection($collectionName);

        $firstDocId = Uuid::uuid4()->toString();
        $secondDocId = Uuid::uuid4()->toString();
        $thirdDocId = Uuid::uuid4()->toString();

        $this->documentStore->addDoc($collectionName, $firstDocId, ['foo' => 'bar']);
        $this->documentStore->addDoc($collectionName, $secondDocId, ['foo' => 'bat']);
        $this->documentStore->addDoc($collectionName, $thirdDocId, ['foo' => 'baz']);

        $filteredDocs = \iterator_to_array($this->documentStore->filterDocs(
            $collectionName,
            new AnyOfDocIdFilter([])
        ));

        $this->assertCount(0, $filteredDocs);

        $vals = array_map(function (array $doc) {
            return $doc['foo'];
        }, $filteredDocs);

        $this->assertEquals([], $vals);
    }

    /**
     * @test
     */
    public function it_handles_not_any_of_id_filter()
    {
        $collectionName = 'test_any_of_doc_id_filter';
        $this->documentStore->addCollection($collectionName);

        $firstDocId = Uuid::uuid4()->toString();
        $secondDocId = Uuid::uuid4()->toString();
        $thirdDocId = Uuid::uuid4()->toString();

        $this->documentStore->addDoc($collectionName, $firstDocId, ['foo' => 'bar']);
        $this->documentStore->addDoc($collectionName, $secondDocId, ['foo' => 'bat']);
        $this->documentStore->addDoc($collectionName, $thirdDocId, ['foo' => 'baz']);

        $filteredDocs = \iterator_to_array($this->documentStore->filterDocs(
            $collectionName,
            new NotFilter(new AnyOfDocIdFilter([$firstDocId, $thirdDocId]))
        ));

        $this->assertCount(1, $filteredDocs);

        $vals = array_map(function (array $doc) {
            return $doc['foo'];
        }, $filteredDocs);

        $this->assertEquals(['bat'], $vals);
    }

    /**
     * @test
     */
    public function it_handles_not_any_of_id_filter_with_empty_args()
    {
        $collectionName = 'test_any_of_doc_id_filter_with_empty_args';
        $this->documentStore->addCollection($collectionName);

        $firstDocId = Uuid::uuid4()->toString();
        $secondDocId = Uuid::uuid4()->toString();
        $thirdDocId = Uuid::uuid4()->toString();

        $this->documentStore->addDoc($collectionName, $firstDocId, ['foo' => 'bar']);
        $this->documentStore->addDoc($collectionName, $secondDocId, ['foo' => 'bat']);
        $this->documentStore->addDoc($collectionName, $thirdDocId, ['foo' => 'baz']);

        $filteredDocs = \iterator_to_array($this->documentStore->filterDocs(
            $collectionName,
            new NotFilter(new AnyOfDocIdFilter([]))
        ));

        $this->assertCount(3, $filteredDocs);

        $vals = array_map(function (array $doc) {
            return $doc['foo'];
        }, $filteredDocs);

        $this->assertEquals(['bar', 'bat', 'baz'], $vals);
    }

    /**
     * @test
     */
    public function it_handles_case_insensitive_like_filter()
    {
        $collectionName = 'test_case_insensitive_like_filter';
        $this->documentStore->addCollection($collectionName);

        $firstDocId = Uuid::uuid4()->toString();
        $secondDocId = Uuid::uuid4()->toString();
        $thirdDocId = Uuid::uuid4()->toString();

        $this->documentStore->addDoc($collectionName, $firstDocId, ['foo' => 'some BaR val']);
        $this->documentStore->addDoc($collectionName, $secondDocId, ['foo' => 'some bAt val']);
        $this->documentStore->addDoc($collectionName, $thirdDocId, ['foo' => 'SOME baz VAL']);

        $filteredDocs = \iterator_to_array($this->documentStore->filterDocs(
            $collectionName,
            new LikeFilter('foo', '%bat%')
        ));

        $vals = array_map(function (array $doc) {
            return $doc['foo'];
        }, $filteredDocs);

        $this->assertEquals(['some bAt val'], $vals);
    }

    /**
     * @test
     */
    public function it_handles_in_array_filter()
    {
        $collectionName = 'test_in_array_filter';
        $this->documentStore->addCollection($collectionName);

        $firstDocId = Uuid::uuid4()->toString();
        $secondDocId = Uuid::uuid4()->toString();
        $thirdDocId = Uuid::uuid4()->toString();

        $this->documentStore->addDoc($collectionName, $firstDocId, ['foo' => ['bar' => ['tag1', 'tag2'], 'ref' => $firstDocId]]);
        $this->documentStore->addDoc($collectionName, $secondDocId, ['foo' => ['bar' => ['tag2', 'tag3'], 'ref' => $secondDocId]]);
        $this->documentStore->addDoc($collectionName, $thirdDocId, ['foo' => ['bar' => ['tag3', 'tag4'], 'ref' => $thirdDocId]]);

        $filteredDocs = \iterator_to_array($this->documentStore->filterDocs(
            $collectionName,
            new InArrayFilter('foo.bar', 'tag3')
        ));

        $this->assertCount(2, $filteredDocs);

        $refs = array_map(function (array $doc) {
            return $doc['foo']['ref'];
        }, $filteredDocs);

        $this->assertEquals([$secondDocId, $thirdDocId], $refs);
    }

    /**
     * @test
     */
    public function it_handles_not_in_array_filter()
    {
        $collectionName = 'test_not_in_array_filter';
        $this->documentStore->addCollection($collectionName);

        $firstDocId = Uuid::uuid4()->toString();
        $secondDocId = Uuid::uuid4()->toString();
        $thirdDocId = Uuid::uuid4()->toString();

        $this->documentStore->addDoc($collectionName, $firstDocId, ['foo' => ['bar' => ['tag1', 'tag2'], 'ref' => $firstDocId]]);
        $this->documentStore->addDoc($collectionName, $secondDocId, ['foo' => ['bar' => ['tag2', 'tag3'], 'ref' => $secondDocId]]);
        $this->documentStore->addDoc($collectionName, $thirdDocId, ['foo' => ['bar' => ['tag3', 'tag4'], 'ref' => $thirdDocId]]);

        $filteredDocs = \iterator_to_array($this->documentStore->filterDocs(
            $collectionName,
            new NotFilter(new InArrayFilter('foo.bar', 'tag3'))
        ));

        $this->assertCount(1, $filteredDocs);

        $refs = array_map(function (array $doc) {
            return $doc['foo']['ref'];
        }, $filteredDocs);

        $this->assertEquals([$firstDocId], $refs);
    }

    /**
     * @test
     */
    public function it_handles_in_array_filter_with_object_items()
    {
        $collectionName = 'test_in_array_with_object_filter';
        $this->documentStore->addCollection($collectionName);

        $firstDocId = Uuid::uuid4()->toString();
        $secondDocId = Uuid::uuid4()->toString();
        $thirdDocId = Uuid::uuid4()->toString();

        $this->documentStore->addDoc($collectionName, $firstDocId, ['foo' => ['bar' => [['tag' => 'tag1', 'other' => 'data'], ['tag' => 'tag2']], 'ref' => $firstDocId]]);
        $this->documentStore->addDoc($collectionName, $secondDocId, ['foo' => ['bar' => [['tag' => 'tag2', 'other' => 'data'], ['tag' => 'tag3']], 'ref' => $secondDocId]]);
        $this->documentStore->addDoc($collectionName, $thirdDocId, ['foo' => ['bar' => [['tag' => 'tag3', 'other' => 'data'], ['tag' => 'tag4']], 'ref' => $thirdDocId]]);

        $filteredDocs = \iterator_to_array($this->documentStore->filterDocs(
            $collectionName,
            new InArrayFilter('foo.bar', ['tag' => 'tag3'])
        ));

        $this->assertCount(2, $filteredDocs);

        $refs = array_map(function (array $doc) {
            return $doc['foo']['ref'];
        }, $filteredDocs);

        $this->assertEquals([$secondDocId, $thirdDocId], $refs);
    }

    /**
     * @test
     */
    public function it_handles_not_filter_nested_in_and_filter()
    {
        $collectionName = 'test_not_filter_nested_in_and_filter';
        $this->documentStore->addCollection($collectionName);

        $firstDocId = Uuid::uuid4()->toString();
        $secondDocId = Uuid::uuid4()->toString();
        $thirdDocId = Uuid::uuid4()->toString();

        $this->documentStore->addDoc($collectionName, $firstDocId, ['foo' => ['bar' => 'bas'], 'ref' => $firstDocId]);
        $this->documentStore->addDoc($collectionName, $secondDocId, ['foo' => ['bar' => 'bat'], 'ref' => $secondDocId]);
        $this->documentStore->addDoc($collectionName, $thirdDocId, ['foo' => ['bar' => 'bat'], 'ref' => $thirdDocId]);

        $filteredDocs = \iterator_to_array($this->documentStore->filterDocs(
            $collectionName,
            new AndFilter(
                new EqFilter('foo.bar', 'bat'),
                new NotFilter(
                    new EqFilter('ref', $secondDocId)
                )
            )
        ));

        $this->assertCount(1, $filteredDocs);

        $refs = array_map(function (array $doc) {
            return $doc['ref'];
        }, $filteredDocs);

        $this->assertEquals([$thirdDocId], $refs);
    }

    /**
     * @test
     */
    public function it_retrieves_doc_ids_by_filter()
    {
        $collectionName = 'test_not_filter_nested_in_and_filter';
        $this->documentStore->addCollection($collectionName);

        $firstDocId = Uuid::uuid4()->toString();
        $secondDocId = Uuid::uuid4()->toString();
        $thirdDocId = Uuid::uuid4()->toString();

        $this->documentStore->addDoc($collectionName, $firstDocId, ['number' => 10]);
        $this->documentStore->addDoc($collectionName, $secondDocId, ['number' => 20]);
        $this->documentStore->addDoc($collectionName, $thirdDocId, ['number' => 30]);

        $result = $this->documentStore->filterDocIds($collectionName, new OrFilter(
            new GtFilter('number', 21),
            new LtFilter('number', 19)
        ));

        $this->assertEquals([$firstDocId, $thirdDocId], $result);
    }

    /**
     * @test
     */
    public function it_counts_any_of_filter()
    {
        $collectionName = 'test_any_of_filter';
        $this->documentStore->addCollection($collectionName);

        $doc1 = ["foo" => "bar"];
        $doc2 = ["foo" => "baz"];
        $doc3 = ["foo" => "bat"];

        $docs = [$doc1, $doc2, $doc3];

        array_walk($docs, function (array $doc) use ($collectionName) {
            $this->documentStore->addDoc($collectionName, Uuid::uuid4()->toString(), $doc);
        });

        $count = $this->documentStore->countDocs(
            $collectionName,
            new AnyOfFilter("foo", ["bar", "bat"])
        );

        $this->assertSame(2, $count);
    }

    /**
     * @test
     */
    public function it_finds_partial_docs()
    {
        $collectionName = 'test_find_partial_docs';
        $this->documentStore->addCollection($collectionName);

        $docAId = Uuid::uuid4()->toString();
        $docA = [
            'some' => [
                'prop' => 'foo',
                'other' => [
                    'nested' => 42
                ]
            ],
            'baz' => 'bat',
        ];
        $this->documentStore->addDoc($collectionName, $docAId, $docA);

        $docBId = Uuid::uuid4()->toString();
        $docB = [
            'some' => [
                'prop' => 'bar',
                'other' => [
                    'nested' => 43
                ],
                //'baz' => 'bat', missing so should be null
            ],
        ];
        $this->documentStore->addDoc($collectionName, $docBId, $docB);

        $docCId = Uuid::uuid4()->toString();
        $docC = [
            'some' => [
                'prop' => 'foo',
                'other' => [
                    //'nested' => 42, missing, so should be null
                    'ignoredNested' => 'value'
                ]
            ],
            'baz' => 'bat',
        ];
        $this->documentStore->addDoc($collectionName, $docCId, $docC);

        $partialSelect = new PartialSelect([
            'some.alias' => 'some.prop', // Nested alias <- Nested field
            'magicNumber' => 'some.other.nested', // Top level alias <- Nested Field
            'baz', // Top level field,
        ]);

        $result = iterator_to_array($this->documentStore->findPartialDocs($collectionName, $partialSelect, new AnyFilter()));

        $this->assertEquals([
            'some' => [
                'alias' => 'foo',
            ],
            'magicNumber' => 42,
            'baz' => 'bat',
        ], $result[$docAId]);

        $this->assertEquals([
            'some' => [
                'alias' => 'bar',
            ],
            'magicNumber' => 43,
            'baz' => null,
        ], $result[$docBId]);

        $this->assertEquals([
            'some' => [
                'alias' => 'foo',
            ],
            'magicNumber' => null,
            'baz' => 'bat',
        ], $result[$docCId]);
    }

    /**
     * @test
     */
    public function it_gets_partial_doc_by_id()
    {
        $collectionName = 'test_get_partial_doc';
        $this->documentStore->addCollection($collectionName);

        $docAId = Uuid::uuid4()->toString();
        $docA = [
            'some' => [
                'prop' => 'foo',
                'other' => [
                    'nested' => 42
                ]
            ],
            'baz' => 'bat',
        ];
        $this->documentStore->addDoc($collectionName, $docAId, $docA);

        $docBId = Uuid::uuid4()->toString();
        $docB = [
            'some' => [
                'prop' => 'bar',
                'other' => [
                    'nested' => 43
                ],
                //'baz' => 'bat', missing so should be null
            ],
        ];
        $this->documentStore->addDoc($collectionName, $docBId, $docB);

        $docCId = Uuid::uuid4()->toString();
        $docC = [
            'some' => [
                'prop' => 'foo',
                'other' => [
                    //'nested' => 42, missing, so should be null
                    'ignoredNested' => 'value'
                ]
            ],
            'baz' => 'bat',
        ];
        $this->documentStore->addDoc($collectionName, $docCId, $docC);

        $partialSelect = new PartialSelect([
            'some.alias' => 'some.prop', // Nested alias <- Nested field
            'magicNumber' => 'some.other.nested', // Top level alias <- Nested Field
            'baz', // Top level field,
        ]);

        $partialDocA = $this->documentStore->getPartialDoc($collectionName, $partialSelect, $docAId);

        $this->assertEquals([
            'some' => [
                'alias' => 'foo',
            ],
            'magicNumber' => 42,
            'baz' => 'bat',
        ], $partialDocA);

        $partialDocD = $this->documentStore->getPartialDoc($collectionName, $partialSelect, Uuid::uuid4()->toString());

        $this->assertNull($partialDocD);
    }

    /**
     * @test
     */
    public function it_applies_merge_alias_for_nested_fields_if_specified()
    {
        $collectionName = 'test_applies_merge_alias';
        $this->documentStore->addCollection($collectionName);

        $docAId = Uuid::uuid4()->toString();
        $docA = [
            'some' => [
                'prop' => 'foo',
                'other' => [
                    'nested' => 42
                ]
            ],
            'baz' => 'bat',
        ];
        $this->documentStore->addDoc($collectionName, $docAId, $docA);

        $docBId = Uuid::uuid4()->toString();
        $docB = [
            'differentTopLevel' => [
                'prop' => 'bar',
                'other' => [
                    'nested' => 43
                ],
            ],
            'baz' => 'bat',
        ];
        $this->documentStore->addDoc($collectionName, $docBId, $docB);

        $docCId = Uuid::uuid4()->toString();
        $docC = [
            'some' => [
                'prop' => 'foo',
                'other' => [
                    'nested' => 43
                ],
            ],
            //'baz' => 'bat', missing top level
        ];
        $this->documentStore->addDoc($collectionName, $docCId, $docC);

        $partialSelect = new PartialSelect([
            '$merge' => 'some', // $merge alias <- Nested field
            'baz', // Top level field
        ]);

        $result = iterator_to_array($this->documentStore->findPartialDocs($collectionName, $partialSelect, new AnyFilter()));

        $this->assertEquals([
            'prop' => 'foo',
            'other' => [
                'nested' => 42
            ],
            'baz' => 'bat'
        ], $result[$docAId]);

        $this->assertEquals([
            'baz' => 'bat',
        ], $result[$docBId]);

        $this->assertEquals([
            'prop' => 'foo',
            'other' => [
                'nested' => 43
            ],
            'baz' => null
        ], $result[$docCId]);
    }

    private function getIndexes(string $collectionName): array
    {
        return TestUtil::getIndexes($this->connection, self::TABLE_PREFIX.$collectionName);
    }

    private function getColumns(string $collectionName): array
    {
        return TestUtil::getColumns($this->connection, self::TABLE_PREFIX.$collectionName);
    }

}<|MERGE_RESOLUTION|>--- conflicted
+++ resolved
@@ -150,19 +150,13 @@
         );
         $this->assertStringStartsWith('CREATE UNIQUE INDEX', $indexes[1]['indexdef']);
     }
-
-    /**
-     * @test
-     */
-<<<<<<< HEAD
+  
+    /**
+     * @test
+     */
     public function it_adds_and_updates_a_doc()
     {
         $collectionName = 'test_adds_and_updates_a_doc';
-=======
-    public function it_replaces_a_doc()
-    {
-        $collectionName = 'test_replaces_a_doc';
->>>>>>> 183ab6c4
         $this->documentStore->addCollection($collectionName);
 
         $doc = [
@@ -178,7 +172,6 @@
         $docId = Uuid::uuid4()->toString();
         $this->documentStore->addDoc($collectionName, $docId, $doc);
 
-<<<<<<< HEAD
         $persistedDoc = $this->documentStore->getDoc($collectionName, $docId);
 
         $this->assertEquals($doc, $persistedDoc);
@@ -186,11 +179,6 @@
         $doc['baz'] = 'changed val';
 
         $this->documentStore->updateDoc($collectionName, $docId, $doc);
-=======
-        $doc = ['baz' => 'changed val'];
-
-        $this->documentStore->replaceDoc($collectionName, $docId, $doc);
->>>>>>> 183ab6c4
 
         $filter = new EqFilter('baz', 'changed val');
 
@@ -202,7 +190,6 @@
     /**
      * @test
      */
-<<<<<<< HEAD
     public function it_updates_a_subset_of_a_doc()
     {
         $collectionName = 'test_updates_a_subset_of_a_doc';
@@ -227,7 +214,43 @@
 
         $filteredDocs = array_values(iterator_to_array($this->documentStore->findDocs($collectionName, new EqFilter('some.prop', 'fuzz'))));
         $this->assertArrayNotHasKey('other', $filteredDocs[0]['some']);
-=======
+    }
+
+    /**
+     * @test
+     */
+    public function it_replaces_a_doc()
+    {
+        $collectionName = 'test_replaces_a_doc';
+        $this->documentStore->addCollection($collectionName);
+
+        $doc = [
+            'some' => [
+                'prop' => 'foo',
+                'other' => [
+                    'nested' => 42
+                ]
+            ],
+            'baz' => 'bat',
+        ];
+
+        $docId = Uuid::uuid4()->toString();
+        $this->documentStore->addDoc($collectionName, $docId, $doc);
+
+        $doc = ['baz' => 'changed val'];
+
+        $this->documentStore->replaceDoc($collectionName, $docId, $doc);
+
+        $filter = new EqFilter('baz', 'changed val');
+
+        $filteredDocs = $this->documentStore->findDocs($collectionName, $filter);
+
+        $this->assertCount(1, $filteredDocs);
+    }
+
+    /**
+     * @test
+     */
     public function it_replaces_many()
     {
         $collectionName = 'test_replaces_many';
@@ -249,7 +272,6 @@
         $this->assertCount(2, $filteredDocs);
         $this->assertEquals($doc, $filteredDocs[0]);
         $this->assertEquals($doc, $filteredDocs[1]);
->>>>>>> 183ab6c4
     }
 
     /**
